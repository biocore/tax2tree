#!/usr/bin/env python

<<<<<<< HEAD
=======
from skbio.io import read
>>>>>>> 7398a254

__author__ = "Daniel McDonald"
__copyright__ = "Copyright 2011, The tax2tree project"
__credits__ = ["Daniel McDonald"]
__license__ = "BSD"
__version__ = "1.0"
__maintainer__ = "Daniel McDonald"
__email__ = "mcdonadt@colorado.edu"
__status__ = "Development"


<<<<<<< HEAD
=======
def combine_alignments(fp1, fp2):
    """take two filepointers, combine the files"""
    seqs1 = {seq.metadata['id']: str(seq) for seq in read(fp1, format='fasta')}
    seqs2 = {seq.metadata['id']: str(seq) for seq in read(fp2, format='fasta')}

    if set(seqs1).intersection(set(seqs2)):
        raise ValueError("Conflicting sequence ids in fp1 and fp2")

    combined = seqs1
    combined.update(seqs2)

    return combined


>>>>>>> 7398a254
def reroot(tree, tipnames, tmp_nodename="TEMPORARY_ROOT_NODE_NAME"):
    """Returns a tree rerooted based on tipnames"""
    node = tree.lowest_common_ancestor(tipnames)

    # make a new node that sits inbetween LCA and parent
    parent = node.parent
    parent.remove(node)
    node.parent = None
    new_node = parent.__class__()
    new_node.name = tmp_nodename

    if hasattr(new_node, 'length') and new_node.length:
        new_node.length = node.length / 2.0
        node.length = node.length / 2.0
    else:
        new_node.length = 0.0

    # add node back to tree and reconnect LCA
    parent.append(new_node)
    new_node.append(node)

    # root at the new node, unset its temporary name
    new_tree = tree.root_at(tmp_nodename)
    new_root = new_tree.find(tmp_nodename)
    new_tree.name = None
    new_root.name = None

    # collapse single descendents if they exist
    new_tree.prune()

    return new_tree


def unzip(items):
    """The inverse of zip

    Parameters
    ----------
    items : a nested iteratable

    Returns
    -------
    list
        The unzipped items

    Examples
    --------
    >>> from t2t.util import unzip
    >>> unzip([[1, 2], ['a', 'b']])
    [[1, 'a'], [2, 'b']]

    """
    if items:
        return [list(i) for i in zip(*items)]
    else:
        return []<|MERGE_RESOLUTION|>--- conflicted
+++ resolved
@@ -1,9 +1,4 @@
 #!/usr/bin/env python
-
-<<<<<<< HEAD
-=======
-from skbio.io import read
->>>>>>> 7398a254
 
 __author__ = "Daniel McDonald"
 __copyright__ = "Copyright 2011, The tax2tree project"
@@ -15,23 +10,6 @@
 __status__ = "Development"
 
 
-<<<<<<< HEAD
-=======
-def combine_alignments(fp1, fp2):
-    """take two filepointers, combine the files"""
-    seqs1 = {seq.metadata['id']: str(seq) for seq in read(fp1, format='fasta')}
-    seqs2 = {seq.metadata['id']: str(seq) for seq in read(fp2, format='fasta')}
-
-    if set(seqs1).intersection(set(seqs2)):
-        raise ValueError("Conflicting sequence ids in fp1 and fp2")
-
-    combined = seqs1
-    combined.update(seqs2)
-
-    return combined
-
-
->>>>>>> 7398a254
 def reroot(tree, tipnames, tmp_nodename="TEMPORARY_ROOT_NODE_NAME"):
     """Returns a tree rerooted based on tipnames"""
     node = tree.lowest_common_ancestor(tipnames)
