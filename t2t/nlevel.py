--- conflicted
+++ resolved
@@ -148,14 +148,7 @@
 
     """
     if not isinstance(tree, TreeNode):
-<<<<<<< HEAD
-        if isinstance(tree, io.TextIOWrapper) or os.path.exists(tree):
-            tree = TreeNode.read(tree)
-        else:
-            tree = TreeNode.read([tree])
-=======
         tree = TreeNode.read(tree, convert_underscores=False)
->>>>>>> 7398a254
 
     n_ranks = len(RANK_ORDER)
 
@@ -460,10 +453,7 @@
 
     if verbose:
         print("Starting name_node_score_fold...")
-<<<<<<< HEAD
-=======
-
->>>>>>> 7398a254
+
     name_node_score = {i: {} for i in range(len(RANK_ORDER))}
     n_ranks = len(RANK_ORDER)
 
