--- conflicted
+++ resolved
@@ -434,12 +434,7 @@
         if n is None:
             scores.append(99999999999)
         else:
-<<<<<<< HEAD
-            num_tips = len(list(n.tips()))
-            scores.append(num_tips)
-=======
             scores.append(len(list(n.tips())))
->>>>>>> 99f19be1
     return nodes[argmin(scores)]
 
 
