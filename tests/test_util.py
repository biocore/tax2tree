--- conflicted
+++ resolved
@@ -4,7 +4,12 @@
 from t2t.util import reroot, unzip
 from skbio import TreeNode
 
-from StringIO import StringIO
+import sys
+
+if sys.version_info[0] == 2:
+    from StringIO import StringIO
+else:
+    from io import StringIO
 
 __author__ = "Daniel McDonald"
 __copyright__ = "Copyright 2011, The tax2tree project"
@@ -21,22 +26,6 @@
     def setUp(self):
         pass
 
-<<<<<<< HEAD
-=======
-    def test_combine_alignments(self):
-        """Combine alignments, raise if intersecting ids"""
-        lines1 = [u'>a\n', u'AATTGGCC\n', u'>b\n', u'AATTAATT\n']
-        lines2 = [u'>c\n', u'AATTAGCC\n', u'>d\n', u'AATTGATT\n']
-        exp = {'a': 'AATTGGCC', 'b': 'AATTAATT',
-               'c': 'AATTAGCC', 'd': 'AATTGATT'}
-        obs = combine_alignments(lines1, lines2)
-        self.assertEqual(obs, exp)
-
-        lines1 = [u'>a\n', u'AATTGGCC\n', u'>b\n', u'AATTAATT\n']
-        lines2 = [u'>a\n', u'AATTAACC\n', u'>C\n', u'AATTGATT\n']
-        self.assertRaises(ValueError, combine_alignments, lines1, lines2)
-
->>>>>>> 7398a254
     def test_reroot(self):
         """Should correctly reroot a tree"""
         t = TreeNode.read(StringIO(u"(((a,b)c,(d,e)f)g,(h,i)j);"))
@@ -48,7 +37,7 @@
         # off
         exp = ("((a:1.0,b:1.0)c:0.5,((d:1.0,e:1.0)f:1.0,(h:1.0,i:1.0)"
                "j:2.0):0.5);")
-        exp = "((a,b)c,((d,e)f,(h,i)j));"
+        exp = "((a,b)c,((d,e)f,(h,i)j):0.0);"
         obs = reroot(t, tips)
 
         self.assertEqual(str(obs).rstrip(), exp)
