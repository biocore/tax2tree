#!/usr/bin/env python

"""nlevel tests

While many of the tests utilize similar trees and input data, the overlap
is not necessarily 100%. Many of these inputs are written with specific tests
in mind.
"""

__author__ = "Daniel McDonald"
__copyright__ = "Copyright 2011, The tax2tree project"
__credits__ = ["Daniel McDonald"]
__license__ = "BSD"
__version__ = "1.0"
__maintainer__ = "Daniel McDonald"
__email__ = "mcdonadt@colorado.edu"
__status__ = "Development"

from unittest import TestCase, main
from t2t.nlevel import (load_consensus_map, collect_names_at_ranks_counts,
                        load_tree, decorate_name_relative_freqs, decorate_name_counts,
                        set_ranksafe,
                        pick_names, has_badname, get_nearest_named_ancestor,
                        walk_consensus_tree, make_consensus_tree,
                        backfill_names_gap, commonname_promotion,
                        decorate_ntips, decorate_ntips_rank,
                        name_node_score_fold, backfill_from_secondary,
                        validate_all_paths, score_tree,
                        promote_to_multifurcation,
<<<<<<< HEAD
                        recover_from_polyphyletic_sibling,
                        _named_siblings, polyphyletic_unique,
                        normalize_species_binomial,
                        correct_species_binomial)
=======
                        lineage_cache, correct_decorated)
>>>>>>> bf2d79fb

from skbio import TreeNode
import sys

if sys.version_info[0] == 2:
    from StringIO import StringIO
else:
    from io import StringIO

class NLevelTests(TestCase):

    def setUp(self):
        pass

    def test_correct_decorated(self):
        truth = TreeNode.read(["(((a,b)s__foo,(c,d)s__bar_A)g__baz,((e,f)s__biz)g__cool);"],  # noqa
                              convert_underscores=False)
        obs = TreeNode.read(["(((a,b)'g__baz; s__foo',((c,d)s__biz)g__baz));"], # noqa
                            convert_underscores=False)
        exp = TreeNode.read(["(((a,b)'g__baz; s__foo',((c,d))g__baz));"],
                            convert_underscores=False)
        correct_decorated(obs, truth)
        self.assertEqual(list([n.name for n in obs.traverse()]),
                         list([n.name for n in exp.traverse()]))

    def test_lineage_cache(self):
        t = TreeNode.read(["(((((a,b)s__foo,(c,d)s__bar)g__baz),(x)'g__y; s__x')f__top);"],  # noqa
                          convert_underscores=False)
        lineage_cache(t)
        self.assertEqual(t.find('s__foo').lineage_cache,
                         ['f__top', 'g__baz', 's__foo'])
        self.assertEqual(t.find('s__bar').lineage_cache,
                         ['f__top', 'g__baz', 's__bar'])
        self.assertEqual(t.find('g__y; s__x').lineage_cache,
                         ['f__top','g__y', 's__x'])

    def test_score_tree(self):
        """Determine's the tree's fmeasure score"""
        # set RankNames and RankNameScores
        # if name in RankNames, check score, look at tips, etc
        t_str = StringIO(u"(((a,b),(c,d))e,(f,g),h)i;")
        t = TreeNode.read(t_str)
        t.RankNames = ['i', None, None, None]  # 1.0 * 6
        t.RankNameScores = [1.0, None, None, None]
        t.children[0].RankNames = [None, 'e', 'foo', None]  # 0.5 * 3, 0.6 * 3
        t.children[0].RankNameScores = [None, 0.5, 0.6, None]
        t.children[0].children[0].RankNames = [None] * 7
        t.children[0].children[1].RankNames = [None] * 7
        t.children[1].RankNames = [None] * 7
        t.children[1].RankNameScores = [None] * 7
        tips = list(t.tips())
        tips[0].Consensus = [None] * 7
        tips[1].Consensus = [1, 3, None, None]
        tips[2].Consensus = [2, 4, 5, None]
        tips[3].Consensus = [None, 1, None, None]
        tips[4].Consensus = [None, 1, None, None]
        tips[5].Consensus = [2, None, 3, None]
        tips[6].Consensus = [None, 4, None, None]
        decorate_ntips(t)
        exp = ((1.0 * 6) + (0.5 * 3) + (0.6 * 3)) / (6 + 3 + 3)
        obs = score_tree(t)
        self.assertEqual(obs, exp)

    def test_has_badname(self):
        """correctly determines if a string is bad"""
        data = "assadasd environmental sample asdasdd"
        self.assertTrue(has_badname(data))
        data = "asdasdsad dsasda dasd as"
        self.assertFalse(has_badname(data))

    def test_load_consensus_map(self):
        """correctly returns a consensus map"""
        data = ["foo\ta; b; c; d; e; f; g",
                 "bar\th; i; j; k; l; m; n",
                 "foobar\th; i; j; None; l; ; foo uncultured bar"]
        exp_noappend = {'foo': ['a', 'b', 'c', 'd', 'e', 'f', 'g'],
                        'bar': ['h', 'i', 'j', 'k', 'l', 'm', 'n'],
                        'foobar': ['h', 'i', 'j', None, 'l', None, None]}
        exp_append = {
            'foo': ['d__a', 'p__b', 'c__c', 'o__d', 'f__e', 'g__f', 's__g'],
            'bar': ['d__h', 'p__i', 'c__j', 'o__k', 'f__l', 'g__m', 's__n'],
            'foobar': ['d__h', 'p__i', 'c__j', 'o__', 'f__l', 'g__', 's__']}
        obs_noappend = load_consensus_map(data, False)
        obs_append = load_consensus_map(data, True)
        self.assertEqual(obs_noappend, exp_noappend)
        self.assertEqual(obs_append, exp_append)

    def test_collect_names_at_ranks_counts(self):
        """correctly returns total counts for names at ranks"""
        data = StringIO(u"((a,b)c,(d,(e,f)g)h,(i,j)k)l;")
        tipname_map = {'a': ['1', '2', '3', '4', '5', '6', '7'],
                       'b': ['1', '2', '3', None, '5', '6', '8'],
                       'd': ['1', '2', '3', 'a', '5', '6', '9'],
                       'e': ['1', '2', '3', None, '5', '6', '9'],
                       'i': ['1', '2', '3', 'a', '5', '6', '9'],
                       'j': ['1', '2', '3', '4', '5', '6', '9']}
        tree = load_tree(data, tipname_map)

        exp = {0: {'1': 6},
               1: {'2': 6},
               2: {'3': 6},
               3: {'4': 2, 'a': 2},
               4: {'5': 6},
               5: {'6': 6},
               6: {'7': 1, '8': 1, '9': 4}}

        obs = collect_names_at_ranks_counts(tree)
        self.assertEqual(obs, exp)

    def test_load_tree(self):
        """correctly loads and decorates tiplook info on a tree"""
        data = StringIO(u"((a,b)c,(d,(e,f)g)h,(i,j)k)l;")
        tipname_map = {'a': ['1', '2', '3', '4', '5', '6', '7'],
                       'b': ['1', '2', '3', '4', '5', '6', '8'],
                       'd': ['1', '2', '3', '4', '5', '6', '9'],
                       'e': ['1', '2', '3', '4', '5', '6', '10'],
                       'i': ['1', '2', '3', '4', '5', '6', '12'],
                       'j': ['1', '2', '3', '4', '5', '6', '13']}

        # exp in Name: (tipstart, tipstop, consensus)
        exp = {'a': (0, 0, ['1', '2', '3', '4', '5', '6', '7']),
               'b': (1, 1, ['1', '2', '3', '4', '5', '6', '8']),
               'c': (0, 1, [None] * 7),
               'd': (2, 2, ['1', '2', '3', '4', '5', '6', '9']),
               'e': (3, 3, ['1', '2', '3', '4', '5', '6', '10']),
               'f': (4, 4, [None] * 7),
               'g': (3, 4, [None] * 7),
               'h': (2, 4, [None] * 7),
               'i': (5, 5, ['1', '2', '3', '4', '5', '6', '12']),
               'j': (6, 6, ['1', '2', '3', '4', '5', '6', '13']),
               'k': (5, 6, [None] * 7),
               'l': (0, 6, [None] * 7)}

        obstree = load_tree(data, tipname_map)
        obs = {}
        for node in obstree.traverse(include_self=True):
            obs[node.name] = (node.TipStart, node.TipStop, node.Consensus)

        self.assertEqual(obs, exp)

    def test_decorate_name_relative_freqs(self):
        """correctly decorate relative frequency information on a tree"""
        data = StringIO(u"((a,b)c,(d,(e,f)g)h,(i,j)k)l;")
        tipname_map = {'a': ['1', '2', '3', '4', '5', '6', '7'],
                       'b': ['1', '2', '3', '4', '5', '6', '8'],
                       'd': ['1', '2', '3', '4', '5', '6', '8'],
                       'e': ['1', '2', '3', '4', 'a', '6', '7'],
                       'i': ['1', '2', '3', '4', 'a', None, '7'],
                       'j': ['1', '2', '3', '4', 'a', None, '8']}

        total_counts = {0: {'1': 10, 'foo': 5},
                        1: {'2': 6},
                        2: {'3': 12},
                        3: {'4': 6, 'bar': 5},
                        4: {'5': 6, 'a': 3},
                        5: {'6': 6},
                        6: {'7': 3, '8': 3}}

        tree = load_tree(data, tipname_map)
        decorate_ntips(tree)
        decorate_name_relative_freqs(tree, total_counts, 1)

        exp_root = {0: {'1': .6},
                    1: {'2': 1.0},
                    2: {'3': .5},
                    3: {'4': 1.0},
                    4: {'5': .5, 'a': 1.0},
                    5: {'6': 4.0 / 6},
                    6: {'7': 1.0, '8': 1.0}}

        self.assertEqual(tree.ConsensusRelFreq, exp_root)

    def test_decorate_name_counts(self):
        """correctly decorate relative frequency information on a tree"""
        data = StringIO(u"((a,b)c,(d,(e,f)g)h,(i,j)k)l;")
        tipname_map = {'a': ['1', '2', '3', '4', '5', '6', '7'],
                       'b': ['1', '2', '3', '4', '5', '6', '8'],
                       'd': ['1', '2', '3', '4', '5', '6', '8'],
                       'e': ['1', '2', '3', '4', 'a', '6', '7'],
                       'i': ['1', '2', '3', '4', 'a', None, '7'],
                       'j': ['1', '2', '3', '4', 'a', None, '8']}

        tree = load_tree(data, tipname_map)
        decorate_ntips(tree)
        decorate_name_counts(tree)

        exp_root = {0: {'1': 6},
                    1: {'2': 6},
                    2: {'3': 6},
                    3: {'4': 6},
                    4: {'5': 3, 'a': 3},
                    5: {'6': 4},
                    6: {'7': 3, '8': 3}}

        self.assertEqual(tree.TaxaCount, exp_root)

    def test_set_ranksafe(self):
        """correctly set ranksafe on tree"""
        data = StringIO(u"((a,b)c,(d,(e,f)g)h,(i,j)k)l;")
        tipname_map = {'a': ['1', '2', '3', '4', '5', '6', '7'],
                       'b': ['1', '2', '3', 'b', '5', '6', '8'],
                       'd': ['1', '2', '3', '4', '5', '6', '8'],
                       'e': ['1', '2', '3', 'b', 'a', '6', '7'],
                       'i': ['1', '2', '3', '4', 'a', '6', '7'],
                       'j': ['1', '2', '3', 'b', 'a', '6', '8']}

        total_counts = {0: {'1': 10, 'foo': 5},
                        1: {'2': 20},
                        2: {'3': 10},
                        3: {'4': 4, 'b': 5},
                        4: {'5': 7, 'a': 5},
                        5: {'6': 6},
                        6: {'7': 3, '8': 3}}

        tree = load_tree(data, tipname_map)
        decorate_ntips(tree)
        decorate_name_relative_freqs(tree, total_counts, 1)
        set_ranksafe(tree)

        exp_root = [True, False, True, False, True, True, False]
        self.assertEqual(tree.RankSafe, exp_root)

    def test_name_node_score_fold(self):
        """hate taxonomy"""
        data = StringIO(u"((a,b)c,(d,(e,f)g)h,(i,j)k)l;")
        tipname_map = {'a': ['1', '2', '3', '4', '5', '6', '8'],
                       'b': ['1', '2', '3', '4', '5', '6', '8'],
                       'd': ['1', '2', '3', 'f', 'e', 'c', '9'],
                       'e': ['1', '2', '3', 'f', 'e', 'c', '9'],
                       'i': ['1', '2', '3', 'g', 'a', 'h', '11'],
                       'j': ['1', '2', '3', 'g', 'a', 'h', '12']}

        total_counts = {0: {'1': 10, 'foo': 5},
                        1: {'2': 10},
                        2: {'3': 10},
                        3: {'4': 3, 'f': 5, 'g': 5},
                        4: {'5': 7, 'a': 5, 'e': 4},
                        5: {'6': 3, 'c': 3, 'd': 2, 'h': 3},
                        6: {'8': 3, '9': 2, '10': 2, '11': 2, '12': 2}}

        tree = load_tree(data, tipname_map)
        decorate_ntips(tree)
        decorate_name_relative_freqs(tree, total_counts, 1)
        set_ranksafe(tree)
        pick_names(tree)
        name_node_score_fold(tree)
        exp_root = ['1', '2', '3', None, None, None, None]
        expc0 = [None, None, None, '4', None, None, None]
        expc1 = [None, None, None, None, 'e', 'c', '9']
        expc2 = [None, None, None, None, None, 'h', None]
        expc1c1 = [None] * 7

        self.assertEqual(tree.RankNames, exp_root)
        self.assertEqual(tree.children[0].RankNames, expc0)
        self.assertEqual(tree.children[1].RankNames, expc1)
        self.assertEqual(tree.children[2].RankNames, expc2)
        self.assertEqual(tree.children[1].children[1].RankNames, expc1c1)

    def test_validate_all_paths(self):
        """complains correctly about badpaths"""
        data = StringIO(u"(((((1,2)s__,(3,4)s__)g__)p__),((5,6)f__)f__,((7,8)c__)o__);")
        t = load_tree(data, {})
        exp = [n for n in t.tips() if n.name in ['5', '6', '7', '8']]
        obs = validate_all_paths(t)
        self.assertEqual(obs, exp)

    def test_best_name_freqs_for_nodes(self):
        """correctly gets the frequencies per name per node"""
        data = StringIO(u"((a,b)c,(d,(e,f)g)h,(i,j)k)l;")
        tipname_map = {'a': ['1', '2', '3', '4', '5', '6', '7'],
                       'b': ['1', '2', '3', 'b', '5', '6', '8'],
                       'd': ['1', '2', '3', '4', '5', '6', '7'],
                       'e': ['1', '2', '3', 'b', 'a', 'foo', '7'],
                       'i': ['1', '2', '3', '4', 'a', 'foo', '8'],
                       'j': ['1', '2', '3', 'b', 'a', 'foo', '8']}

        total_counts = {0: {'1': 10, 'foo': 5},
                        1: {'2': 10},
                        2: {'3': 10},
                        3: {'4': 4, 'b': 5},
                        4: {'5': 7, 'a': 5},
                        5: {'6': 3, 'foo': 3},
                        6: {'7': 3, '8': 4}}

        tree = load_tree(data, tipname_map)
        decorate_ntips(tree)
        decorate_name_relative_freqs(tree, total_counts, 1)
        set_ranksafe(tree)
        pick_names(tree)

        # result = best_name_freqs_for_nodes(tree)
        cnode = tree.children[0]
        hnode = tree.children[1]
        knode = tree.children[2]
        # exp = {0:{'1':[(0.6,tree)]}
        #        1:{'2':[(0.6,tree)]},
        #        2:{'3':[(0.6,tree)]},
        #        3:{'4':[(0.75,tree)],'b':[(0.6,tree)]},
        #        4:{'a':[(0.6, tree),[(0.5,knode)]

    def test_pick_names(self):
        """correctly pick names to retain on a tree"""
        data = StringIO(u"((a,b)c,(d,(e,f)g)h,(i,j)k)l;")
        tipname_map = {'a': ['1', '2', '3', '4', '5', '6', '7'],
                       'b': ['1', '2', '3', 'b', '5', '6', '8'],
                       'd': ['1', '2', '3', '4', '5', '6', '7'],
                       'e': ['1', '2', '3', 'b', 'a', 'foo', '7'],
                       'i': ['1', '2', '3', '4', 'a', 'foo', '8'],
                       'j': ['1', '2', '3', 'b', 'a', 'foo', '8']}

        total_counts = {0: {'1': 10, 'foo': 5},
                        1: {'2': 10},
                        2: {'3': 10},
                        3: {'4': 4, 'b': 5},
                        4: {'5': 7, 'a': 5},
                        5: {'6': 3, 'foo': 3},
                        6: {'7': 3, '8': 4}}

        tree = load_tree(data, tipname_map)
        decorate_ntips(tree)
        decorate_name_relative_freqs(tree, total_counts, 1)
        set_ranksafe(tree)
        pick_names(tree)
        exp_root = ['1', '2', '3', None, None, None, None]
        self.assertEqual(tree.RankNames, exp_root)

        expc0 = [None, None, None, None, None, '6', None]
        expc1 = [None, None, None, None, None, None, '7']
        expc2 = [None, None, None, None, None, 'foo', '8']
        expc1c1 = [None] * 7

        self.assertEqual(tree.children[0].RankNames, expc0)
        self.assertEqual(tree.children[1].RankNames, expc1)
        self.assertEqual(tree.children[2].RankNames, expc2)
        self.assertEqual(tree.children[1].children[1].RankNames, expc1c1)

    def test_walk_consensus_tree(self):
        """correctly walk consensus tree"""
        data = [['a', 'b', 'c', 'd', 'e', 'f', 'g'],
                 ['a', 'b', 'c', None, None, 'x', 'y'],
                 ['h', 'i', 'j', 'k', 'l', 'm', 'n'],
                 ['h', 'i', 'j', 'k', 'l', 'm', 'q'],
                 ['h', 'i', 'j', 'k', 'l', 'm', 'n']]
        _, lookup = make_consensus_tree(data, check_for_rank=False)
        exp1 = ['n', 'm', 'l']
        exp2 = ['a']
        exp3 = ['x', 'f__', 'o__', 'c']
        obs1 = walk_consensus_tree(lookup, 'n', 3, reverse=False)
        obs2 = walk_consensus_tree(lookup, 'a', 3, reverse=False)
        obs3 = walk_consensus_tree(lookup, 'x', 4, reverse=False)
        self.assertEqual(obs1, exp1)
        self.assertEqual(obs2, exp2)
        self.assertEqual(obs3, exp3)

    def test_make_consensus_tree(self):
        """correctly gets parent consensus counts"""
        data = [['a', 'b', 'c', 'd', 'e', 'f', 'g'],
                 ['a', 'b', 'c', None, None, 'x', 'y'],
                 ['h', 'i', 'j', 'k', 'l', 'm', 'n'],
                 ['h', 'i', 'j', 'k', 'l', 'm', 'q'],
                 ['h', 'i', 'j', 'k', 'l', 'm', 'n']]
        exp_str = "(((((((g)f)e)d,(((y)x)))c)b)a,((((((n,q)m)l)k)j)i)h);"

        obs_root, lookup = make_consensus_tree(data, check_for_rank=False)

        self.assertEqual(str(obs_root).strip(), exp_str)
        self.assertNotIn(None, lookup)

    def test_make_consensus_tree_withtips(self):
        """correctly constructs the taxonomy tree with tip info"""
        data = [['a', 'b', 'c', 'd', 'e', 'f', 'g'],
                 ['a', 'b', 'c', None, None, 'x', 'y'],
                 ['h', 'i', 'j', 'k', 'l', 'm', 'n'],
                 ['h', 'i', 'j', 'k', 'l', 'm', 'q'],
                 ['h', 'i', 'j', 'k', 'l', 'm', 'n']]
        input_ids = ['1', '2', '3', '4', '5']
        exp_str = ("((((((((1)g)f)e)d,((((2)y)x)))c)b)a,(((((((3,5)n,"
                   "(4)q)m)l)k)j)i)h);")

        obs_root, lookup = make_consensus_tree(
            data, check_for_rank=False, tips=input_ids)

        self.assertEqual(str(obs_root).strip(), exp_str)
        self.assertNotIn(None, lookup)

    def test_decorate_ntips(self):
        """correctly decorate the tree with the NumTips param"""
        data = StringIO(u"(((a,b)c,(d,e,f)g)h,(i,j)k)l;")
        tree = TreeNode.read(data)
        tips = dict([(tip.name, tip) for tip in tree.tips()])
        tips['a'].Consensus = [1, 2, 3, 4, 5, 6, 7]
        tips['b'].Consensus = [None, None, None, 5, None, None, None]
        tips['d'].Consensus = [1, 2, 3, 4, 5, 6, 8]
        tips['e'].Consensus = [None, None, None, None, None, None, None]
        tips['f'].Consensus = [1, 2, 3, 4, 5, 6, 8]
        tips['i'].Consensus = [1, 2, 3, 4, 5, 6, 8]
        tips['j'].Consensus = [1, 2, 3, 4, 5, 6, 8]
        decorate_ntips(tree)
        self.assertEqual(tree.NumTips, 6)
        self.assertEqual(tree.children[0].NumTips, 4)
        self.assertEqual(tree.children[1].NumTips, 2)
        self.assertEqual(tree.children[0].children[0].NumTips, 2)
        self.assertEqual(tree.children[0].children[1].NumTips, 2)

    def test_decorate_ntips_rank(self):
        """correctly decorate the tree with the NumTipsRank param"""
        data = StringIO(u"(((a,b)c,(d,e,f)g)h,(i,j)k)l;")
        tree = TreeNode.read(data)
        tips = dict([(tip.name, tip) for tip in tree.tips()])
        tips['a'].Consensus = [1, 2, 3, 4, 5, 6, 7]
        tips['b'].Consensus = [None, None, None, 5, None, None, None]
        tips['d'].Consensus = [1, 2, 3, 4, 5, 6, 8]
        tips['e'].Consensus = [None, None, None, None, None, None, None]
        tips['f'].Consensus = [1, 2, 3, 4, 5, 6, 8]
        tips['i'].Consensus = [1, 2, 3, 4, 5, 6, 8]
        tips['j'].Consensus = [1, 2, 3, 4, 5, 6, 8]
        decorate_ntips_rank(tree)

        self.assertEqual(tree.NumTipsRank[0], 5)
        self.assertEqual(tree.NumTipsRank[1], 5)
        self.assertEqual(tree.NumTipsRank[2], 5)
        self.assertEqual(tree.NumTipsRank[3], 6)
        self.assertEqual(tree.NumTipsRank[4], 5)
        self.assertEqual(tree.NumTipsRank[5], 5)
        self.assertEqual(tree.NumTipsRank[6], 5)

    def test_get_nearest_named_ancestor(self):
        """correctly get the nearest named ancestor"""
        t = TreeNode.read(StringIO(u"(((s1,s2)g1,s3))root;"))
        t2 = TreeNode.read(StringIO(u"(((s1,s2)g1,s3));"))
        exp_t = t
        exp_t2 = None
        obs_t = get_nearest_named_ancestor(t.find('s3'))
        obs_t2 = get_nearest_named_ancestor(t2.find('s3'))
        self.assertEqual(obs_t, exp_t)
        self.assertEqual(obs_t2, exp_t2)

    def test_backfill_names_gap(self):
        """correctly backfill names"""
        consensus_tree = TreeNode.read(StringIO(u"(((s1,s2)g1,(s3,s4)g2,(s5,s6)g3)f1)o1;"))
        rank_lookup = {'s': 6, 'g': 5, 'f': 4, 'o': 3, 'c': 2, 'p': 1, 'k': 0}
        for n in consensus_tree.traverse(include_self=True):
            n.Rank = rank_lookup[n.name[0]]
        data = StringIO(u"((((1)s1,(2)s2),((3)s3,(4)s5)))o1;")
        lookup = dict([(n.name, n)
                      for n in consensus_tree.traverse(include_self=True)])
        # exp = "((((1)s1,(2)s2)g1,((3)'g2; s3',(4)'g3; s5')))'o1; f1'"
        t = TreeNode.read(data)
        t.Rank = 3
        t.children[0].Rank = None
        t.children[0].children[0].Rank = None
        t.children[0].children[1].Rank = None
        t.children[0].children[0].children[0].Rank = 6
        t.children[0].children[0].children[1].Rank = 6
        t.children[0].children[1].children[0].Rank = 6
        t.children[0].children[1].children[1].Rank = 6

        backfill_names_gap(t, lookup)

        self.assertEqual(t.BackFillNames, ['o1'])
        self.assertEqual(t.children[0].BackFillNames, [])
        self.assertEqual(t.children[0].children[0].BackFillNames, [])
        self.assertEqual(t.children[0].children[1].BackFillNames, [])
        self.assertEqual(t.children[0].children[0]
                         .children[0].BackFillNames, ['f1', 'g1', 's1'])
        self.assertEqual(t.children[0].children[0]
                         .children[1].BackFillNames, ['f1', 'g1', 's2'])
        self.assertEqual(t.children[0].children[1]
                         .children[0].BackFillNames, ['f1', 'g2', 's3'])
        self.assertEqual(t.children[0].children[1]
                         .children[1].BackFillNames, ['f1', 'g3', 's5'])

    def test_backfill_names_dangling(self):
        """correctly fill in dangling missing ranks"""
        consensus_tree = TreeNode.read(StringIO(u"(((s1,s2)g1,(s3,s4)g2,(s5,s6)g3)f1)o1;"))
        data = "((((1),(2)),((3),(4))))'o1; f1';"
        lookup = dict([(n.name, n)
                      for n in consensus_tree.traverse(include_self=True)])
        # exp = "((((1),(2)),((3),(4))))'o1; f1';"

    def test_polyphyletic_unique(self):
        tests = [(['s__a', 's__b'], {'s__a', 's__b'}),
                 (['s__a', 's__b', 's__c'], {'s__a', 's__b', 's__c'}),
                 (['s__a'], {'s__a', }),
                 (['s__a', 's__a_AA'], {'s__a_AA', }),
                 (['s__a', 's__a_AA', 's__a_AB'], {'s__a', 's__a_AA', 's__a_AB'})]
        for in_, exp in tests:
            obs = polyphyletic_unique(in_)
            self.assertEqual(obs, exp)

    def test_correct_species_binomial(self):
        t = TreeNode.read(["(((1,2)'s__foo bar',(3,4)'s__foo baz')g__foo_A,(5,6)g__baz,(((7)'s__baz thing',8)g__baz))root;"],  # noqa
                          convert_underscores=False)
        exp = TreeNode.read(["(((1,2)'s__foo_A bar',(3,4)'s__foo_A baz')g__foo_A,(5,6)g__baz,(((7)'s__baz thing',8)g__baz))root;"],  # noqa
                            convert_underscores=False)
        obs = correct_species_binomial(t)
        self.assertEqual(str(obs), str(exp))

    def test_normalize_species_binomial(self):
        tests = [(('g__foo', 's__foo bar'), 's__foo bar'),
                 (('g__foo_A', 's__foo bar'), 's__foo_A bar'),
                 (('g__foo_A', 's__baz bar'), 's__baz bar'),  # do not create new species names!  # noqa
                 (('g__foo_A', 's__foo_A bar'), 's__foo_A bar'),
                 (('g__foo_A', 's__foo_A bar_A'), 's__foo_A bar_A'),
                 (('g__foo', 's__foo bar_A'), 's__foo bar_A')]
        for in_, exp in tests:
            obs = normalize_species_binomial(*in_)
            self.assertEqual(obs, exp)

        tests = [('g__foo_A', 's__foo_B bar'), ]
        for in_ in tests:
            with self.assertRaises(ValueError):
                normalize_species_binomial(*in_)

    def test_named_siblings(self):
        t = TreeNode.read(['(((1,2)s__A,(3,4)s__B)g__A,(5,6)g__B,((7,8)g__C))root;'],  # noqa
                          convert_underscores=False)
        t.assign_ids()
        exp = [t.find('g__A'), t.find('g__C')]
        obs = _named_siblings(t.find('g__B'))
        self.assertEqual(obs, exp)

    def test_recover_from_polyphyletic_sibling(self):
        # map species and genus including on nested name
        # do not map a substring (g__baz -> g__bazx)
        t = TreeNode.read(["((((1,2)s__foo,(3,4)s__foo_A)'g__bar; f__baz',(5)'s__x; g__bar_A'),(6,7)g__baz,(8,9)g__bazx)root;"],  # noqa
                          convert_underscores=False)
        exp = TreeNode.read(["((((1,2)s__foo_A,(3,4)s__foo_A)'g__bar_A; f__baz',(5)'s__x; g__bar_A'),(6,7)g__baz,(8,9)g__bazx)root;"],  # noqa
                            convert_underscores=False)
        for n in t.traverse(include_self=False):
            n.length = 0
        for n in exp.traverse(include_self=False):
            n.length = 0
        obs = recover_from_polyphyletic_sibling(t)
        self.assertEqual(str(obs), str(exp))

        # two options so do not map
        t = TreeNode.read(['((1,2)s__foo:0.1,(3,4)s__foo_A:0.2,(5,6)s__foo_B:0.3)root;'],
                          convert_underscores=False)
        exp = TreeNode.read(['((1,2)s__foo_A:0.1,(3,4)s__foo_A:0.2,(5,6)s__foo_B:0.3)root;'],
                            convert_underscores=False)
        obs = recover_from_polyphyletic_sibling(t)
        self.assertEqual(str(obs), str(exp))

    def test_backfill_from_secondary(self):
        secondary_taxonomy = TreeNode.read(["((((l1,l2)s1,(l3)s2)g1,((l4)s3,(l5)s4)g2,((l6)s5,(l7)s6)g3)f1)o1;"])  # noqa
        rank_lookup = {'s': 6, 'g': 5, 'f': 4, 'o': 3, 'c': 2, 'p': 1, 'd': 0}
        for n in secondary_taxonomy.non_tips():
            n.Rank = rank_lookup[n.name[0]]

        # setup a bunch of state on the tree
        tree = TreeNode.read(["(((X1,X2)s1,(l1,l2))f1,(((l3)),(l4,X3))f2)c1;"])
        for n in tree.non_tips(include_self=True):
            n.BackFillNames = []
        tree.Rank = 2
        tree.children[0].Rank = 4  # ((X1,X2),(l1,l2))
        tree.children[0].BackFillNames = ['oX', 'f1']
        tree.children[0].children[0].Rank = 6  # (X1,X2)
        tree.children[0].children[0].BackFillNames = ['gX', 's1']
        tree.children[0].children[1].Rank = None  # (l1,l2)
        tree.children[1].Rank = 4  # (((l3)),(l4,X3))
        tree.children[1].BackFillNames = ['f2']
        tree.children[1].children[0].Rank = None  # ((l3))
        tree.children[1].children[0].children[0].Rank = None  # (l3)
        tree.children[1].children[1].Rank = None  # (l4,X3)
        backfill_from_secondary(tree, secondary_taxonomy)

        n = tree.find('l1').parent
        self.assertEqual(n.BackFillNames, ['g1', 's1'])
        n = tree.find('l3').parent
        self.assertEqual(n.BackFillNames, ['g1', 's2'])
        n = tree.find('l4').parent
        self.assertEqual(n.BackFillNames, ['g2', 's3'])

    def test_commonname_promotion(self):
        """correctly promote names if possible"""
        consensus_tree = TreeNode.read(StringIO(u"(((s1,s2)g1,(s3,s4)g2,(s5,s6)g3)f1)o1;"))
        rank_lookup = {'s': 6, 'g': 5, 'f': 4, 'o': 3, 'c': 2, 'p': 1, 'k': 0}
        for n in consensus_tree.traverse(include_self=True):
            n.Rank = rank_lookup[n.name[0]]
        data = StringIO(u"((((1)s1,(2)s2),((3)s3,(4)s5)))o1;")
        lookup = dict([(n.name, n)
                      for n in consensus_tree.traverse(include_self=True)])
        exp = "((((1)s1,(2)s2)g1,((3)'g2; s3',(4)'g3; s5')))'o1; f1';"
        t = TreeNode.read(data)
        t.Rank = 3
        t.children[0].Rank = None
        t.children[0].children[0].Rank = None
        t.children[0].children[1].Rank = None
        t.children[0].children[0].children[0].Rank = 6
        t.children[0].children[0].children[1].Rank = 6
        t.children[0].children[1].children[0].Rank = 6
        t.children[0].children[1].children[1].Rank = 6
        backfill_names_gap(t, lookup)
        commonname_promotion(t)

        self.assertEqual(str(t).rstrip(), exp)

    def test_promote_to_multifurcation(self):
        tree = TreeNode.read(["""(((a,b)s__1,(c,d)s__2)g__1,
                                  ((e,f)s__3,(g,h)));"""],
                             convert_underscores=False)
        exp = TreeNode.read(["""(((a,b)s__1,(c,d)s__2)g__1,
                                 ((e,f),(g,h))s__3);"""],
                             convert_underscores=False)
        fragset = {'g', 'h'}
        obs = promote_to_multifurcation(tree, fragset)
        self.assertEqual(str(obs), str(exp))


if __name__ == '__main__':
    main()<|MERGE_RESOLUTION|>--- conflicted
+++ resolved
@@ -27,14 +27,11 @@
                         name_node_score_fold, backfill_from_secondary,
                         validate_all_paths, score_tree,
                         promote_to_multifurcation,
-<<<<<<< HEAD
                         recover_from_polyphyletic_sibling,
                         _named_siblings, polyphyletic_unique,
                         normalize_species_binomial,
-                        correct_species_binomial)
-=======
+                        correct_species_binomial,
                         lineage_cache, correct_decorated)
->>>>>>> bf2d79fb
 
 from skbio import TreeNode
 import sys
